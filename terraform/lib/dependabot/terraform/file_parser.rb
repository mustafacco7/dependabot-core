--- conflicted
+++ resolved
@@ -21,10 +21,7 @@
 
       ARCHIVE_EXTENSIONS = %w(.zip .tbz2 .tgz .txz).freeze
       DEFAULT_REGISTRY = "registry.terraform.io"
-<<<<<<< HEAD
-=======
       DEFAULT_NAMESPACE = "hashicorp"
->>>>>>> e8a67df4
       # https://www.terraform.io/docs/language/providers/requirements.html#source-addresses
       PROVIDER_SOURCE_ADDRESS = %r{\A((?<hostname>.+)/)?(?<namespace>.+)/(?<name>.+)\z}.freeze
 
@@ -40,13 +37,8 @@
           parsed_file(file).fetch("terraform", []).each do |terraform|
             required_providers = terraform.fetch("required_providers", {})
             required_providers.each do |provider|
-<<<<<<< HEAD
-              provider.each do |_name, details|
-                dependency_set << build_provider_dependency_from(file, details)
-=======
               provider.each do |name, details|
                 dependency_set << build_provider_dependency(file, name, details)
->>>>>>> e8a67df4
               end
             end
           end
@@ -66,35 +58,8 @@
 
       private
 
-<<<<<<< HEAD
-      def build_provider_dependency_from(file, details = {})
-        source_address = details.fetch("source")
-        version = details["version"]&.strip
-        hostname, namespace, name = provider_source_from(source_address)
-
-        Dependency.new(
-          name: "#{namespace}/#{name}",
-          version: version, # resolved version should come from `.terraform.lock.hcl`.
-          package_manager: "terraform",
-          requirements: [
-            requirement: version,
-            groups: [],
-            file: file.name,
-            source: {
-              type: "provider",
-              registry_hostname: hostname,
-              module_identifier: "#{namespace}/#{name}"
-            }
-          ]
-        )
-      end
-
-      def build_terraform_dependency(file, name, details, provider)
-        details = details.is_a?(Array) ? details.first : details
-=======
       def build_terraform_dependency(file, name, details)
         details = details.first
->>>>>>> e8a67df4
 
         source = source_from(details)
         dep_name = case source[:type]
