--- conflicted
+++ resolved
@@ -48,35 +48,6 @@
             $io->loadConfiguration($config);
         }
 
-<<<<<<< HEAD
-        $package = $composer->getPackage();
-        $versionParser = new VersionParser();
-        // constraint from dependabot
-        $dependabotConstraint = '==' . $latestAllowableVersion;
-        // combine new dependabot constraints with the existing composer constraints (if exists)
-        if (isset($package->getRequires()[$dependencyName])) {
-            // Root Composer Constraint
-            $composerConstraint = $package->getRequires()[$dependencyName]->getPrettyConstraint();
-            $combinedConstraint = $dependabotConstraint . ' ' . $composerConstraint;
-            $constraint = $versionParser->parseConstraints($combinedConstraint);
-            $link = new Link($package->getName(), $dependencyName, $constraint);
-            $package->setRequires([$dependencyName => $link]);
-        } elseif (isset($package->getDevRequires()[$dependencyName])) {
-            // Dev Composer Constraint
-            $composerConstraint = $package->getDevRequires()[$dependencyName]->getPrettyConstraint();
-            $combinedConstraint = $dependabotConstraint . ' ' . $composerConstraint;
-            $constraint = $versionParser->parseConstraints($combinedConstraint);
-            $link = new Link($package->getName(), $dependencyName, $constraint);
-            $package->setDevRequires([$dependencyName => $link]);
-        } else {
-            // No Composer Constraint
-            $constraint = $versionParser->parseConstraints($dependabotConstraint);
-            $link = new Link($package->getName(), $dependencyName, $constraint);
-            $package->setRequires([$dependencyName => $link]);
-        }
-
-=======
->>>>>>> 20b3bbe5
         $install = new Installer(
             $io,
             $config,
